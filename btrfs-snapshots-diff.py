#!/usr/bin/env python3

"""
Displays differences in 2 Btrfs snapshots (from the same subvolume obviously).

Uses btrfs send to compute the differences, decodes the stream and
displays the differences.
Can read data from parent and current snapshots, or from diff
file created with:
btrfs send -p parent chid --no-data -f /tmp/snaps-diff

Copyright (c) 2016 Jean-Denis Girard <jd.girard@sysnux.pf>

Permission is hereby granted, free of charge, to any person
obtaining a copy of this software and associated documentation files
(the "Software"), to deal in the Software without restriction,
including without limitation the rights to use, copy, modify, merge,
publish, distribute, sublicense, and/or sell copies of the Software,
and to permit persons to whom the Software is furnished to do so,
subject to the following conditions:

The above copyright notice and this permission notice shall be
included in all copies or substantial portions of the Software.

THE SOFTWARE IS PROVIDED "AS IS", WITHOUT WARRANTY OF ANY KIND,
EXPRESS OR IMPLIED, INCLUDING BUT NOT LIMITED TO THE WARRANTIES OF
MERCHANTABILITY, FITNESS FOR A PARTICULAR PURPOSE AND
NONINFRINGEMENT. IN NO EVENT SHALL THE AUTHORS OR COPYRIGHT HOLDERS
BE LIABLE FOR ANY CLAIM, DAMAGES OR OTHER LIABILITY, WHETHER IN AN
ACTION OF CONTRACT, TORT OR OTHERWISE, ARISING FROM, OUT OF OR IN
CONNECTION WITH THE SOFTWARE OR THE USE OR OTHER DEALINGS IN THE
SOFTWARE.
"""

import argparse
import subprocess
import time
import logging
from collections import OrderedDict
from os import unlink
from struct import unpack
from sys import exc_info, exit, stderr

# Setup module based logging, attaches to logger from parent module
logger = logging.getLogger(__name__)


class BtrfsStream():
    """
    Represents a filestream produced by btrfs-send.

    Contains parsing logic.
    """

    # From btrfs/send.h
    send_cmds = ['BTRFS_SEND_C_UNSPEC', 'BTRFS_SEND_C_SUBVOL',
                 'BTRFS_SEND_C_SNAPSHOT', 'BTRFS_SEND_C_MKFILE',
                 'BTRFS_SEND_C_MKDIR', 'BTRFS_SEND_C_MKNOD',
                 'BTRFS_SEND_C_MKFIFO', 'BTRFS_SEND_C_MKSOCK',
                 'BTRFS_SEND_C_SYMLINK', 'BTRFS_SEND_C_RENAME',
                 'BTRFS_SEND_C_LINK', 'BTRFS_SEND_C_UNLINK',
                 'BTRFS_SEND_C_RMDIR', 'BTRFS_SEND_C_SET_XATTR',
                 'BTRFS_SEND_C_REMOVE_XATTR', 'BTRFS_SEND_C_WRITE',
                 'BTRFS_SEND_C_CLONE', 'BTRFS_SEND_C_TRUNCATE',
                 'BTRFS_SEND_C_CHMOD', 'BTRFS_SEND_C_CHOWN',
                 'BTRFS_SEND_C_UTIMES', 'BTRFS_SEND_C_END',
                 'BTRFS_SEND_C_UPDATE_EXTENT'
                 ]

    send_attrs = ['BTRFS_SEND_A_UNSPEC', 'BTRFS_SEND_A_UUID',
                  'BTRFS_SEND_A_CTRANSID', 'BTRFS_SEND_A_INO',
                  'BTRFS_SEND_A_SIZE', 'BTRFS_SEND_A_MODE', 'BTRFS_SEND_A_UID',
                  'BTRFS_SEND_A_GID', 'BTRFS_SEND_A_RDEV',
                  'BTRFS_SEND_A_CTIME', 'BTRFS_SEND_A_MTIME',
                  'BTRFS_SEND_A_ATIME', 'BTRFS_SEND_A_OTIME',
                  'BTRFS_SEND_A_XATTR_NAME', 'BTRFS_SEND_A_XATTR_DATA',
                  'BTRFS_SEND_A_PATH', 'BTRFS_SEND_A_PATH_TO',
                  'BTRFS_SEND_A_PATH_LINK', 'BTRFS_SEND_A_FILE_OFFSET',
                  'BTRFS_SEND_A_DATA', 'BTRFS_SEND_A_CLONE_UUID',
                  'BTRFS_SEND_A_CLONE_CTRANSID', 'BTRFS_SEND_A_CLONE_PATH',
                  'BTRFS_SEND_A_CLONE_OFFSET', 'BTRFS_SEND_A_CLONE_LEN'
                  ]

    mk_rm_cmds = ['BTRFS_SEND_C_MKFILE', 'BTRFS_SEND_C_MKDIR',
                  'BTRFS_SEND_C_MKFIFO', 'BTRFS_SEND_C_MKSOCK',
                  'BTRFS_SEND_C_UNLINK', 'BTRFS_SEND_C_RMDIR'
                  ]
    # From btrfs/ioctl.h:#define BTRFS_UUID_SIZE 16
    BTRFS_UUID_SIZE = 16

    # Headers length
    l_head = 10
    l_tlv = 4

    def __init__(self, stream_file, delete=False):
        """Initialize BtrfsStream class instance."""
        try:
            f_stream = open(stream_file)
            self.stream = f_stream.read()
            f_stream.close()

        except IOError:
            logger.error('Error reading stream')
            exit(1)

        if delete:
            try:
                unlink(stream_file)
            except OSError:
                logger.error(f'Warning: could not delete stream '
                             f'file {stream_file}',
                             )

        if len(self.stream) < 17:
            logger.error('Invalide stream length')
            self.version = None

        magic, null, self.version = unpack('<12scI', self.stream[0:17])
        if magic != 'btrfs-stream':
            logger.error('Not a Btrfs stream!')
            self.version = None

    def _tlv_get(self, attr_type, index):
        attr, l_attr = unpack('<HH', self.stream[index:index + self.l_tlv])
        if self.send_attrs[attr] != attr_type:
            raise ValueError('Unexpected attribute %s' % self.send_attrs[attr])
        ret = unpack('<%dB' % l_attr, self.stream[
                      index + self.l_tlv:index + self.l_tlv + l_attr])
        return index + self.l_tlv + l_attr, ret

    def _tlv_get_string(self, attr_type, index):
        attr, l_attr = unpack('<HH', self.stream[index:index + self.l_tlv])
        if self.send_attrs[attr] != attr_type:
            raise ValueError('Unexpected attribute %s' % self.send_attrs[attr])
        ret, = unpack('<%ds' % l_attr, self.stream[
                      index + self.l_tlv:index + self.l_tlv + l_attr])
        return index + self.l_tlv + l_attr, ret

    def _tlv_get_u64(self, attr_type, index):
        attr, l_attr = unpack('<HH', self.stream[index:index + self.l_tlv])
        if self.send_attrs[attr] != attr_type:
            raise ValueError('Unexpected attribute %s' % self.send_attrs[attr])
        ret, = unpack('<Q', self.stream[
                      index + self.l_tlv:index + self.l_tlv + l_attr])
        return index + self.l_tlv + l_attr, ret

    def _tlv_get_uuid(self, attr_type, index):
        attr, l_attr = unpack('<HH', self.stream[index:index + self.l_tlv])
        if self.send_attrs[attr] != attr_type:
            raise ValueError('Unexpected attribute %s' % self.send_attrs[attr])
<<<<<<< HEAD
        ret = unpack('<' + 'B' * self.BTRFS_UUID_SIZE,
                     self.stream[index
                                 + self.l_tlv:index
                                 + self.l_tlv + l_attr
                                 ]
                     )
=======
        ret = unpack('<%dB' % self.BTRFS_UUID_SIZE,
                     self.stream[index + self.l_tlv:index + self.l_tlv + l_attr])
>>>>>>> f56f8ed7
        return index + self.l_tlv + l_attr, ''.join(['%02x' % x for x in ret])

    def _tlv_get_timespec(self, attr_type, index):
        attr, l_attr = unpack('<HH', self.stream[index:index + self.l_tlv])
        if self.send_attrs[attr] != attr_type:
            raise ValueError('Unexpected attribute %s' % self.send_attrs[attr])
        s, ns = unpack('<QL', self.stream[
                       index + self.l_tlv:index + self.l_tlv + l_attr])
        return index + self.l_tlv + l_attr, float(s) + ns * 1e-9

    def decode(self):
        """Decode commands + attributes."""
        idx = 17
        count = 0
        # List of commands
        commands = []
        # modified[path] = [(command, cmd_ref), ...]
        modified = OrderedDict()

        while True:

            # unpack takes in format string and a buffer and returns tuple.
            # Format string '<IHI' translates as:
            # '<' = little endian
            # 'I' = unsigned int
            # 'H' = U=unsigned short
            # 'I' = unsigned int
            # both 'H' and 'I' translate to integers in python types
            l_cmd, cmd, crc = unpack(
                '<IHI', self.stream[idx:idx + self.l_head])
            try:
                command = self.send_cmds[cmd]
            except IndexError:
                raise ValueError(f'Unknown command {cmd}')

            # modifed.setdefault(key, default) checks to see if key is in
            # dictionary. If it exists, it returns the value for key, otherwise
            # it inserts key into dict with value of default and returns
            # default.
            # .append works on the list returned by setdefault.

            if command == 'BTRFS_SEND_C_RENAME':
                idx2, path = self._tlv_get_string(
                    'BTRFS_SEND_A_PATH', idx + self.l_head)
                idx2, path_to = self._tlv_get_string(
                    'BTRFS_SEND_A_PATH_TO', idx2)
                # Add bogus renamed_from command on destination to keep track
                # of what happened
                modified.setdefault(path_to, []).append(
                    ('renamed_from', count))
                modified.setdefault(path, []).append(
                    (command[13:].lower(), count))
                commands.append((command[13:].lower(), path, path_to))

            elif command == 'BTRFS_SEND_C_LINK':
                idx2, path = self._tlv_get_string(
                    'BTRFS_SEND_A_PATH', idx + self.l_head)
                idx2, path_link = self._tlv_get_string(
                    'BTRFS_SEND_A_PATH_LINK', idx2)
                modified.setdefault(path, []).append(
                    (command[13:].lower(), count))
                commands.append((command[13:].lower(), path_link))

            elif command == 'BTRFS_SEND_C_UTIMES':
                idx2, path = self._tlv_get_string(
                    'BTRFS_SEND_A_PATH', idx + self.l_head)
                idx2, atime = self._tlv_get_timespec('BTRFS_SEND_A_ATIME',
                                                     idx2)
                idx2, mtime = self._tlv_get_timespec('BTRFS_SEND_A_MTIME',
                                                     idx2)
                idx2, ctime = self._tlv_get_timespec('BTRFS_SEND_A_CTIME',
                                                     idx2)
                modified.setdefault(path, []).append(
                    (command[13:].lower(), count))
                commands.append((command[13:].lower(), atime, mtime, ctime))

<<<<<<< HEAD
            elif command in self.mk_rm_cmds:
=======
            elif command in 'BTRFS_SEND_C_MKFILE BTRFS_SEND_C_MKDIR BTRFS_SEND_C_UNLINK BTRFS_SEND_C_RMDIR'.split():
>>>>>>> f56f8ed7
                idx2, path = self._tlv_get_string(
                    'BTRFS_SEND_A_PATH', idx + self.l_head)
                idx2, ino = self._tlv_get_u64('BTRFS_SEND_A_INO', idx2)
                modified.setdefault(path, []).append(
                    (command[13:].lower(), count))
                commands.append((command[13:].lower()))

            elif command == 'BTRFS_SEND_C_SYMLINK':
                idx2, path = self._tlv_get_string(
                    'BTRFS_SEND_A_PATH', idx + self.l_head)
                idx2, ino = self._tlv_get_u64('BTRFS_SEND_A_INO', idx2)
                idx2, path_link = self._tlv_get_string(
                    'BTRFS_SEND_A_PATH_LINK', idx2)
                modified.setdefault(path, []).append(
                    (command[13:].lower(), count))
                commands.append((command[13:].lower(), path_link))

            elif command in 'BTRFS_SEND_C_MKNOD BTRFS_SEND_C_MKFIFO BTRFS_SEND_C_MKSOCK':
                idx2, path = self._tlv_get_string(
                    'BTRFS_SEND_A_PATH', idx + self.l_head)
                idx2, ino = self._tlv_get_u64('BTRFS_SEND_A_INO', idx2)
                idx2, rdev = self._tlv_get_u64('BTRFS_SEND_A_RDEV', idx2)
                idx2, mode = self._tlv_get_u64('BTRFS_SEND_A_MODE', idx2)
                modified.setdefault(path, []).append(
                    (command[13:].lower(), count))
                commands.append((command[13:].lower(), mode, rdev))

            elif command == 'BTRFS_SEND_C_TRUNCATE':
                idx2, path = self._tlv_get_string(
                    'BTRFS_SEND_A_PATH', idx + self.l_head)
                idx2, size = self._tlv_get_u64('BTRFS_SEND_A_SIZE', idx2)
                modified.setdefault(path, []).append(
                    (command[13:].lower(), count))
                commands.append((command[13:].lower(), size))

            elif command == 'BTRFS_SEND_C_SNAPSHOT':
                idx2, path = self._tlv_get_string(
                    'BTRFS_SEND_A_PATH', idx + self.l_head)
                idx2, uuid = self._tlv_get_uuid('BTRFS_SEND_A_UUID', idx2)
                idx2, ctransid = self._tlv_get_u64(
                    'BTRFS_SEND_A_CTRANSID', idx2)
                idx2, clone_uuid = self._tlv_get_uuid(
                    'BTRFS_SEND_A_CLONE_UUID', idx2)
                idx2, clone_ctransid = self._tlv_get_u64(
                    'BTRFS_SEND_A_CLONE_CTRANSID', idx2)
                modified.setdefault(path, []).append(
                    (command[13:].lower(), count))
                commands.append((command[13:].lower(), uuid, ctransid,
                                 clone_uuid, clone_ctransid))

            elif command == 'BTRFS_SEND_C_SUBVOL':
                idx2, path = self._tlv_get_string(
                    'BTRFS_SEND_A_PATH', idx + self.l_head)
                idx2, uuid = self._tlv_get_uuid('BTRFS_SEND_A_UUID', idx2)
                idx2, ctransid = self._tlv_get_u64(
                    'BTRFS_SEND_A_CTRANSID', idx2)
                modified.setdefault(path, []).append(
                    (command[13:].lower(), count))
                commands.append((command[13:].lower(), uuid, ctransid))

            elif command == 'BTRFS_SEND_C_SET_XATTR':
                idx2, path = self._tlv_get_string(
                    'BTRFS_SEND_A_PATH', idx + self.l_head)
                idx2, xattr_name = self._tlv_get_string(
                    'BTRFS_SEND_A_XATTR_NAME', idx2)
                idx2, xattr_data = self._tlv_get(
                    'BTRFS_SEND_A_XATTR_DATA', idx2)
                modified.setdefault(path, []).append(
                    (command[13:].lower(), count))
                commands.append((command[13:].lower(), xattr_name, xattr_data))

            elif command == 'BTRFS_SEND_C_REMOVE_XATTR':
                idx2, path = self._tlv_get_string(
                    'BTRFS_SEND_A_PATH', idx + self.l_head)
                idx2, xattr_name = self._tlv_get_string(
                    'BTRFS_SEND_A_XATTR_NAME', idx2)
                modified.setdefault(path, []).append(
                    (command[13:].lower(), count))
                commands.append((command[13:].lower(), xattr_name))

            elif command == 'BTRFS_SEND_C_WRITE':
                idx2, path = self._tlv_get_string(
                    'BTRFS_SEND_A_PATH', idx + self.l_head)
                idx2, file_offset = self._tlv_get_u64(
                    'BTRFS_SEND_A_FILE_OFFSET', idx2)
                idx2, data = self._tlv_get(
                    'BTRFS_SEND_A_DATA', idx2)
                modified.setdefault(path, []).append(
                    (command[13:].lower(), count))
                commands.append(
                    (command[13:].lower(), file_offset, data))

            elif command == 'BTRFS_SEND_C_CLONE':
                idx2, path = self._tlv_get_string(
                    'BTRFS_SEND_A_PATH', idx + self.l_head)
                idx2, file_offset = self._tlv_get_u64(
                    'BTRFS_SEND_A_FILE_OFFSET', idx2)
                idx2, clone_len = self._tlv_get_u64(
                    'BTRFS_SEND_A_CLONE_LEN', idx2)
                idx2, clone_uuid = self._tlv_get_uuid(
                    'BTRFS_SEND_A_CLONE_UUID', idx2)
                idx2, clone_transid = self._tlv_get_u64(
                    'BTRFS_SEND_A_CLONE_TRANSID', idx2)
                # BTRFS_SEND_A_CLONE8PATH
                idx2, clone_path = self._tlv_get_string(
                    'BTRFS_SEND_A_CLONE_PATH', idx + self.l_head)
                idx2, clone_offset = self._tlv_get_u64(
                    'BTRFS_SEND_A_CLONE_OFFSET', idx2)
                modified.setdefault(path, []).append(
                    (command[13:].lower(), count))
                commands.append((command[13:].lower(), file_offset, clone_len,
                                 clone_uuid, clone_transid, clone_path))

            elif command == 'BTRFS_SEND_C_CHMOD':
                idx2, path = self._tlv_get_string(
                    'BTRFS_SEND_A_PATH', idx + self.l_head)
                idx2, mode = self._tlv_get_u64('BTRFS_SEND_A_MODE', idx2)
                modified.setdefault(path, []).append(
                    (command[13:].lower(), count))
                commands.append((command[13:].lower(), mode))

            elif command == 'BTRFS_SEND_C_CHOWN':
                idx2, path = self._tlv_get_string(
                    'BTRFS_SEND_A_PATH', idx + self.l_head)
                idx2, uid = self._tlv_get_u64('BTRFS_SEND_A_UID', idx2)
                idx2, gid = self._tlv_get_u64('BTRFS_SEND_A_GID', idx2)
                modified.setdefault(path, []).append(
                    (command[13:].lower(), count))
                commands.append((command[13:].lower(), uid, gid))

            elif command == 'BTRFS_SEND_C_UPDATE_EXTENT':
                idx2, path = self._tlv_get_string(
                    'BTRFS_SEND_A_PATH', idx + self.l_head)
                idx2, file_offset = self._tlv_get_u64(
                    'BTRFS_SEND_A_FILE_OFFSET', idx2)
                idx2, size = self._tlv_get_u64('BTRFS_SEND_A_SIZE', idx2)
                modified.setdefault(path, []).append(
                    (command[13:].lower(), count))
                commands.append((command[13:].lower(), file_offset, size))

            elif command == 'BTRFS_SEND_C_END':
                commands.append((command[13:].lower(),
                                 idx + self.l_head, len(self.stream))
                                )
                break

            elif command == 'BTRFS_SEND_C_UNSPEC':
                pass

            else:
                # Shoud not happen
                raise ValueError(f'Unexpected command {command}')

            idx += self.l_head + l_cmd
            count += 1

        return modified, commands


if __name__ == "__main__":
    # Parse command line arguments
    parser = argparse.ArgumentParser(
                description="Display differences between 2 Btrfs snapshots")
    parser.add_argument('-p', '--parent',
                        help='parent snapshot (must exists and be readonly)')
    parser.add_argument('-c', '--child',
                        help='child snapshot (will be created if it does not \
                        exist)')
    parser.add_argument('-f', '--file', help="diff file")
    parser.add_argument('-t', '--filter', action='store_true',
                        help='does not display temporary files, nor all time \
                        modifications (just latest)')
    parser.add_argument('-s', '--csv', action='store_true',
                        help='CSV output')
#    parser.add_argument('-v', '--verbose', action="count", default=0,
#                        help="increase verbosity")
    args = parser.parse_args()

<<<<<<< HEAD
    logging.basicConfig(stream=stderr)  # print logging info to stderr

    if args.parent is not None:  # --parent
        if args.child is not None:  # --child
            cmd = ['btrfs', 'send', '-p', args.parent, '--no-data',
                   '-f', '/tmp/snaps-diff', args.child]
            return_val = subprocess.run(cmd, stdout=subprocess.DEVNULL,
                                        stderr=subprocess.PIPE)
            if return_val.returncode != 0:
                logging.error(f'{exc_info()[0]} triggered while executing '
                              f'{cmd}')
                logging.error(return_val.stderr)
                logging.shutdown()
=======
    if args.parent is not None:
        if args.child is not None:
            # TODO add option to ommit '--no-data'
            stream_file = '/tmp/snaps-diff'
            cmd = ['btrfs', 'send', '-p', args.parent, '--no-data',
                   '-f', stream_file, args.child]
            try:
                subprocess.check_call(cmd)

            except:
                printerr('Error: %s\nexecuting "%s"\n' %
                         (exc_info()[0], ' '.join(cmd)))
>>>>>>> f56f8ed7
                exit(1)
        else:
            logging.error('Parent needs child!')
            parser.print_help()
            logging.shutdown()
            exit(1)

    elif args.file is None:
        parser.print_help()
        logging.shutdown()
        exit(1)

    else:
        stream_file = args.file

    stream = BtrfsStream(stream_file)
    if stream.version is None:
        logging.error('Unable to detect btrfs_send stream version')
        logging.shutdown()
        exit(1)
    logging.info(f'Found a valid Btrfs stream header, version '
                 f'{stream.version}')
    modified, commands = stream.decode()

    # Temporary files / dirs / links... created by btrfs send: they are later
    # renamed to definitive files / dirs / links...
    if args.filter:
        import re
        re_tmp = re.compile(r'o\d+-\d+-0$')

    for path, actions in modified.items():

        if args.filter and re_tmp.match(path):
            # Don't display files created temporarily and later renamed
            if (not (actions[0][0] in ('mkfile', 'mkdir', 'symlink')
                     and actions[1][0] == 'rename'
                     )
                and not (actions[0][0] == ('renamed_from')
                         and actions[1][0] == 'rmdir'
                         )):
                print(path, '\n\t', actions, '=' * 20)
            continue

        if path == '':
            path = '__sub_root__'

        prev_action = None
        extents = []
        print_actions = []

        for a in actions:

            cmd = commands[a[1]]

            if prev_action == 'update_extent' and a[0] != 'update_extent':
                print_actions.append(f'update extents {extents[0][0]} -> '
                                     f'{extents[-1][0] + extents[-1][1]}'
                                     )

            if a[0] == 'renamed_from':
                if args.filter and re_tmp.match(cmd[1]):
                    if prev_action == 'unlink':
                        del(print_actions[-1])
                        print_actions.append('rewritten')
                    else:
                        print_actions.append('created')
                else:
                    print_actions.append(f'renamed from {cmd[1]}')

            elif a[0] == 'set_xattr':
                print_actions.append(f'xattr {cmd[1]} {cmd[2]}')

            elif a[0] == 'update_extent':
                extents .append(cmd[1:])

            elif a[0] == 'truncate':
                print_actions.append(f'truncate {cmd[1]}')

            elif a[0] == 'chown':
                print_actions.append(f'owner {cmd[1]}:{cmd[2]}')

            elif a[0] == 'chmod':
                print_actions.append(f'mode {cmd[1]}')

            elif a[0] == 'link':
                print_actions.append(f'link to "{cmd[1]}"')

            elif a[0] == 'symlink':
                print_actions.append(f'symlink to "{cmd[1]}"')

            elif a[0] in ('unlink', 'mkfile', 'mkdir', 'mkfifo'):
                print_actions.append(f'{a[0]}')

            elif a[0] == 'rename':
                print_actions.append(f'rename to "{cmd[2]}"')

            elif a[0] == 'utimes':
                if args.filter and prev_action == 'utimes':
                    # Print only last utimes
                    del(print_actions[-1])
                # cmd[1], cmd[2], cmd[3] are seconds since the epoch
                print_actions.append('times a=%s m=%s c=%s' % (
                    time.strftime('%Y/%m/%d %H:%M:%S', time.localtime(cmd[1])),
                    time.strftime('%Y/%m/%d %H:%M:%S', time.localtime(cmd[2])),
                    time.strftime('%Y/%m/%d %H:%M:%S', time.localtime(cmd[3]))
                ))

            elif a[0] == 'snapshot':
                print_actions.append(f'snapshot: uuid={cmd[1]},'
                                     f' ctrasid={cmd[2]}, clone_uuid={cmd[3]},'
                                     f' clone_ctransid={cmd[4]}')

            elif a[0] == 'write':
<<<<<<< HEAD
                # XXX cmd[2] is data, but what does it represent?
                print_actions.append('write: from cmd[1]')
=======
                print_actions.append('write: from %d' % cmd[1])
                print_actions.append('data: \n' + ''.join([chr(c) for c in cmd[2]]))  # convert bytes to string
>>>>>>> f56f8ed7

            else:
                print_actions.append(f'{a}, {cmd} {"-" * 20}')
            prev_action = a[0]

        if args.csv:
            print(f'{path};{";".join(print_actions)}')
        else:
            print(f'\n{path}')
            for p in print_actions:
                print(f'\t{p}')

logging.shutdown()<|MERGE_RESOLUTION|>--- conflicted
+++ resolved
@@ -148,17 +148,8 @@
         attr, l_attr = unpack('<HH', self.stream[index:index + self.l_tlv])
         if self.send_attrs[attr] != attr_type:
             raise ValueError('Unexpected attribute %s' % self.send_attrs[attr])
-<<<<<<< HEAD
-        ret = unpack('<' + 'B' * self.BTRFS_UUID_SIZE,
-                     self.stream[index
-                                 + self.l_tlv:index
-                                 + self.l_tlv + l_attr
-                                 ]
-                     )
-=======
         ret = unpack('<%dB' % self.BTRFS_UUID_SIZE,
                      self.stream[index + self.l_tlv:index + self.l_tlv + l_attr])
->>>>>>> f56f8ed7
         return index + self.l_tlv + l_attr, ''.join(['%02x' % x for x in ret])
 
     def _tlv_get_timespec(self, attr_type, index):
@@ -235,11 +226,7 @@
                     (command[13:].lower(), count))
                 commands.append((command[13:].lower(), atime, mtime, ctime))
 
-<<<<<<< HEAD
-            elif command in self.mk_rm_cmds:
-=======
             elif command in 'BTRFS_SEND_C_MKFILE BTRFS_SEND_C_MKDIR BTRFS_SEND_C_UNLINK BTRFS_SEND_C_RMDIR'.split():
->>>>>>> f56f8ed7
                 idx2, path = self._tlv_get_string(
                     'BTRFS_SEND_A_PATH', idx + self.l_head)
                 idx2, ino = self._tlv_get_u64('BTRFS_SEND_A_INO', idx2)
@@ -418,21 +405,6 @@
 #                        help="increase verbosity")
     args = parser.parse_args()
 
-<<<<<<< HEAD
-    logging.basicConfig(stream=stderr)  # print logging info to stderr
-
-    if args.parent is not None:  # --parent
-        if args.child is not None:  # --child
-            cmd = ['btrfs', 'send', '-p', args.parent, '--no-data',
-                   '-f', '/tmp/snaps-diff', args.child]
-            return_val = subprocess.run(cmd, stdout=subprocess.DEVNULL,
-                                        stderr=subprocess.PIPE)
-            if return_val.returncode != 0:
-                logging.error(f'{exc_info()[0]} triggered while executing '
-                              f'{cmd}')
-                logging.error(return_val.stderr)
-                logging.shutdown()
-=======
     if args.parent is not None:
         if args.child is not None:
             # TODO add option to ommit '--no-data'
@@ -445,7 +417,6 @@
             except:
                 printerr('Error: %s\nexecuting "%s"\n' %
                          (exc_info()[0], ' '.join(cmd)))
->>>>>>> f56f8ed7
                 exit(1)
         else:
             logging.error('Parent needs child!')
@@ -559,13 +530,8 @@
                                      f' clone_ctransid={cmd[4]}')
 
             elif a[0] == 'write':
-<<<<<<< HEAD
-                # XXX cmd[2] is data, but what does it represent?
-                print_actions.append('write: from cmd[1]')
-=======
                 print_actions.append('write: from %d' % cmd[1])
                 print_actions.append('data: \n' + ''.join([chr(c) for c in cmd[2]]))  # convert bytes to string
->>>>>>> f56f8ed7
 
             else:
                 print_actions.append(f'{a}, {cmd} {"-" * 20}')
